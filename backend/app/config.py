--- conflicted
+++ resolved
@@ -16,13 +16,10 @@
         "http://127.0.0.1:3000",
         "https://ocdemo.vercel.app",
         "https://*.vercel.app",
-<<<<<<< HEAD
         "https://vercel.app",
         "https://depth-estimation-backend.onrender.com",
-        "https://*.onrender.com"
-=======
-        "*"
->>>>>>> 61cf4999
+        "https://*.onrender.com",
+        "*"  # 開発中は全て許可
     ]
     
     MAX_FILE_SIZE: int = 50 * 1024 * 1024  # 50MB
